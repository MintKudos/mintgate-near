import { CustomConsole } from '@jest/console';

import { createProfiler } from './deploy';
import { getConfig } from './config';
import { addTestCollectible, generateId, isWithinLastMs, formatNsToMs } from './utils';
import { NftMethods } from '../src';

import type { AccountContract, Collectible, Token, Fraction } from '../src';

global.console = new CustomConsole(process.stdout, process.stderr, (_type, message) => message);

const MINTGATE_FEE: Fraction = {
  num: 25,
  den: 1000,
};

describe('Nft contract', () => {
  let alice: AccountContract;
  let bob: AccountContract;
  const nonExistentUserId = 'ron-1111111111111-111111';

  let marketAccount: string;

  beforeAll(async () => {
    const config = await getConfig('development', '');
    const { users } = await createProfiler(
      'nft',
      'target/wasm32-unknown-unknown/release/mg_nft.wasm',
      NftMethods,
      {
        func: 'init',
        args: { mintgate_fee: MINTGATE_FEE },
      },
      config,
      'alice',
      'bob',
    );
    [alice, bob] = users;

    const { contractName } = await createProfiler(
      'market',
      'target/wasm32-unknown-unknown/release/mg_market.wasm',
      NftMethods,
      {
        func: 'init',
        args: { mintgate_fee: MINTGATE_FEE },
      },
      config,
      'alice',
      'bob',
    );

    marketAccount = contractName;
  });

  test('that test accounts are different', async () => {
    expect(alice.accountId).not.toBe(bob.accountId);
  });

  test('approve -- to refactor', async () => {
    await alice.contract.approve({ token_id: 0, account_id: marketAccount });
  });

  describe('create_collectible', () => {
    let gateId: string;
    let title: string;
    let description: string;
    let supply: string;
    let gateUrl: string;
    let royalty: Fraction;

    let collectible: Collectible;

    beforeAll(async () => {
      gateId = await generateId();

      title = 'Test title';
      description = 'Test description';
      supply = '100';
      gateUrl = 'Test url';
      royalty = {
        num: 5,
        den: 10,
      };

      await addTestCollectible(alice.contract, {
        gate_id: gateId,
        title,
        description,
        supply,
        gate_url: gateUrl,
        royalty,
      });

<<<<<<< HEAD
      const collectible = await alice.contract.get_collectible_by_gate_id({ gate_id: gateId });
=======
      collectible = await jen.contract.get_collectible_by_gate_id({ gate_id: gateId });
    });
>>>>>>> 49101230

    it('should create collectible with provided data', async () => {
      expect(collectible).toMatchObject({
        gate_id: gateId,
        title,
        description,
        current_supply: Number(supply),
        gate_url: gateUrl,
        royalty,
      });
    });

    it('should make a new collectible available through it\'s id', () => {
      expect(collectible).not.toBeUndefined();
    });

    it('should associate a new collectible with it\'s creator', async () => {
      const collectiblesOfJen = await jen.contract.get_collectibles_by_creator({ creator_id: jen.accountId });

      const newCollectibles = collectiblesOfJen.filter(({ gate_id }) => gate_id === gateId);

      expect(newCollectibles.length).toBe(1);
    });

    it('should set a correct creator\'s id', async () => {
      expect(collectible.creator_id).toBe(jen.accountId);
    });

    it('should set minted tokens for a new collectible to an empty array', async () => {
      expect(collectible.minted_tokens).toEqual([]);
    });
  });

  describe('get_collectible_by_gate_id', () => {
    it('should return collectible', async () => {
      const gateId = await generateId();

      await addTestCollectible(alice.contract, { gate_id: gateId });
      const collectible = await alice.contract.get_collectible_by_gate_id({ gate_id: gateId });

      expect(collectible).toMatchObject({ gate_id: gateId });
    });

    it('should throw an error if no collectible found', async () => {
      const nonExistentId = 'nonExistentId';

      await expect(alice.contract.get_collectible_by_gate_id({ gate_id: nonExistentId })).rejects.toThrow(
        'Given gate_id was not found',
      );
    });
  });

  describe('get_collectibles_by_creator', () => {
    const numberOfCollectiblesToAdd = 5;

    let newGateIds: string[];
    let collectiblesInitial: Collectible[];
    let collectibles: Collectible[];

<<<<<<< HEAD
      const collectiblesInitial = await alice.contract.get_collectibles_by_creator({ creator_id: alice.accountId });

      await Promise.all(newGateIds.map((id) => addTestCollectible(alice.contract, { gate_id: id })));

      const collectibles = await alice.contract.get_collectibles_by_creator({ creator_id: alice.accountId });
=======
    beforeAll(async () => {
      const gateId = await generateId();

      newGateIds = Array.from(new Array(numberOfCollectiblesToAdd), (el, i) => `${gateId}${i}`);

      collectiblesInitial = await jen.contract.get_collectibles_by_creator({ creator_id: jen.accountId });
      await Promise.all(newGateIds.map((id) => addTestCollectible(jen.contract, { gate_id: id })));
      collectibles = await jen.contract.get_collectibles_by_creator({ creator_id: jen.accountId });
    });

    it('should return only collectibles by specified creator', () => {
      expect(collectibles.every((collectible: Collectible) => collectible.creator_id === jen.accountId)).toBe(true);
    });
>>>>>>> 49101230

    it('should return all collectibles by a specified creator', async () => {
      expect(collectibles).toHaveLength(numberOfCollectiblesToAdd + collectiblesInitial.length);
<<<<<<< HEAD
      expect(collectibles.every((collectible: Collectible) => collectible.creator_id === alice.accountId)).toBe(true);
=======
>>>>>>> 49101230
      expect(
        newGateIds.every((id) => collectibles.some((collectible: Collectible) => collectible.gate_id === id)),
      ).toBe(true);
    });

    it('should return empty array if no collectibles found', async () => {
<<<<<<< HEAD
      const collectibles = await alice.contract.get_collectibles_by_creator({ creator_id: bob.accountId });
=======
      const collectiblesNonExistent = await jen.contract.get_collectibles_by_creator({ creator_id: nonExistentUserId });
>>>>>>> 49101230

      expect(collectiblesNonExistent).toEqual([]);
    });
  });

  describe('claim_token', () => {
    let gateId: string;
    const initialSupply = '1000';
    let tokenId: string;
    let initialTokensOfBob: Token[];

    beforeAll(async () => {
<<<<<<< HEAD
      await addTestCollectible(alice.contract, { gate_id: gateId, supply: initialSupply });
=======
      gateId = await generateId();
      await addTestCollectible(jen.contract, { gate_id: gateId, supply: initialSupply });
>>>>>>> 49101230

      initialTokensOfBob = await bob.contract.get_tokens_by_owner({ owner_id: bob.accountId });

      tokenId = await bob.contract.claim_token({ gate_id: gateId });
    });

    describe('token creation', () => {
      let token: Token;
      let tokensOfBob: Token[];

      beforeAll(async () => {
        tokensOfBob = await alice.contract.get_tokens_by_owner({ owner_id: bob.accountId });

        [token] = tokensOfBob.filter(({ token_id }) => token_id === +tokenId);
      });

      it('should create only one token for an owner', async () => {
        expect(tokensOfBob.length).toBe(initialTokensOfBob.length + 1);
      });

      it('should set correct owner of the token', async () => {
        expect(token.owner_id).toBe(bob.accountId);
      });

      it('should set correct collectible of the token', async () => {
        expect(token.gate_id).toBe(gateId);
      });

      it('should set now as time of token\'s creation', async () => {
        expect(isWithinLastMs(formatNsToMs(token.created_at), 1000 * 5)).toBe(true);
      });

      it('should set time of the token\'s modification equal to it\'s creation', async () => {
        expect(formatNsToMs(token.created_at)).toBe(formatNsToMs(token.modified_at));
      });
    });

    it('should decrement current supply of the collectible', async () => {
      const { current_supply } = await alice.contract.get_collectible_by_gate_id({ gate_id: gateId });

      expect(current_supply).toBe(+initialSupply - 1);
    });

    it('should throw an error if no gate id found', async () => {
      const nonExistentId = 'nonExistentId';

      await expect(alice.contract.claim_token({ gate_id: nonExistentId })).rejects.toThrow('Gate id not found');
    });

    it('should throw an error if all tokens have been claimed', async () => {
      const gateIdNoSupply = await generateId();

      await addTestCollectible(alice.contract, {
        gate_id: gateIdNoSupply,
        supply: '0',
      });

      await expect(alice.contract.claim_token({ gate_id: gateIdNoSupply })).rejects.toThrow(
        'All tokens for this gate id have been claimed',
      );
    });
  });

  describe('transfer_token', () => {
    let gateId: string;

    beforeAll(async () => {
      gateId = await generateId();
    });

    describe('happy path', () => {
      const initialSupply = '2000';

      let bobsTokenId: string;

      let initialTokensOfBob: Token[];
      let initialTokensOfJen: Token[];
      let tokensOfJen: Token[];
      let tokensOfBob: Token[];

      let token: Token;

      beforeAll(async () => {
        await addTestCollectible(alice.contract, { gate_id: gateId, supply: initialSupply });
        bobsTokenId = await bob.contract.claim_token({ gate_id: gateId });

        initialTokensOfJen = await alice.contract.get_tokens_by_owner({ owner_id: alice.accountId });
        initialTokensOfBob = await bob.contract.get_tokens_by_owner({ owner_id: bob.accountId });

        await bob.contract.transfer_token({ receiver: alice.accountId, token_id: +bobsTokenId });

        tokensOfJen = await alice.contract.get_tokens_by_owner({ owner_id: alice.accountId });
        tokensOfBob = await bob.contract.get_tokens_by_owner({ owner_id: bob.accountId });

        [token] = tokensOfJen.filter(({ token_id }) => token_id === +bobsTokenId);
      });

      it('should associate token with it\'s new owner', () => {
        expect(token).not.toBeUndefined();
        expect(initialTokensOfJen.length).toBe(tokensOfJen.length - 1);
      });

      it('should disassociate token from it\'s previous owner', () => {
        expect(initialTokensOfBob.length).toBe(tokensOfBob.length + 1);

        const [transferredToken] = tokensOfBob.filter(({ token_id }) => token_id === +bobsTokenId);

        expect(transferredToken).toBeUndefined();
      });

      it('should set token\'s new owner', async () => {
        expect(token.owner_id).toBe(alice.accountId);
      });

      it('should update token\'s modified_at property', async () => {
        expect(formatNsToMs(token.modified_at)).toBeGreaterThan(formatNsToMs(token.created_at));
      });

      it('should set token\'s sender', () => {
        expect(token.sender_id).toBe(bob.accountId);
      });
    });

    describe('errors', () => {
      let jensTokenId: string;

      beforeAll(async () => {
        jensTokenId = await alice.contract.claim_token({ gate_id: gateId });
      });

      it('should throw when the sender and the receiver are one person', async () => {
        await expect(alice.contract.transfer_token({ receiver: alice.accountId, token_id: +jensTokenId }))
          .rejects
          .toThrow('Self transfers are not allowed');
      });

      it('should throw when the sender doesn\'t own the token', async () => {
        await expect(bob.contract.transfer_token({ receiver: alice.accountId, token_id: +jensTokenId }))
          .rejects
          .toThrow('Sender must own Token');
      });
    });
  });

  describe('get_tokens_by_owner', () => {
    const numberOfTokensToClaim = 3;

    let gateId: string;
    let initialTokensOfJen: Token[];
    let tokensOfJen: Token[];

    beforeAll(async () => {
<<<<<<< HEAD
      await addTestCollectible(alice.contract, { gate_id: gateId });
=======
      gateId = await generateId();

      await addTestCollectible(jen.contract, { gate_id: gateId });
>>>>>>> 49101230

      initialTokensOfJen = await alice.contract.get_tokens_by_owner({ owner_id: alice.accountId });

      await Promise.all(
        new Array(numberOfTokensToClaim).fill(0).map(() => alice.contract.claim_token({ gate_id: gateId })),
      );
    });

    it('should return all tokens claimed by a specific user', async () => {
      tokensOfJen = await alice.contract.get_tokens_by_owner({ owner_id: alice.accountId });

      expect(tokensOfJen.length).toBe(initialTokensOfJen.length + numberOfTokensToClaim);
    });

    it('should return only tokens of a specific owner', async () => {
      tokensOfJen = await alice.contract.get_tokens_by_owner({ owner_id: alice.accountId });

      expect(tokensOfJen.every(({ owner_id }) => owner_id === alice.accountId)).toBe(true);
    });

    it('should return an empty array if a contract has no tokens', async () => {
      tokensOfJen = await alice.contract.get_tokens_by_owner({ owner_id: alice.accountId });

      await Promise.all(
        tokensOfJen.map(({ token_id }) => alice.contract.transfer_token({ receiver: bob.accountId, token_id })),
      );

      const newTokensOfJen = await alice.contract.get_tokens_by_owner({ owner_id: alice.accountId });

      expect(newTokensOfJen).toHaveLength(0);
    });
  });
});<|MERGE_RESOLUTION|>--- conflicted
+++ resolved
@@ -92,12 +92,8 @@
         royalty,
       });
 
-<<<<<<< HEAD
-      const collectible = await alice.contract.get_collectible_by_gate_id({ gate_id: gateId });
-=======
-      collectible = await jen.contract.get_collectible_by_gate_id({ gate_id: gateId });
-    });
->>>>>>> 49101230
+      collectible = await alice.contract.get_collectible_by_gate_id({ gate_id: gateId });
+    });
 
     it('should create collectible with provided data', async () => {
       expect(collectible).toMatchObject({
@@ -115,15 +111,15 @@
     });
 
     it('should associate a new collectible with it\'s creator', async () => {
-      const collectiblesOfJen = await jen.contract.get_collectibles_by_creator({ creator_id: jen.accountId });
-
-      const newCollectibles = collectiblesOfJen.filter(({ gate_id }) => gate_id === gateId);
+      const collectiblesOfAlice = await alice.contract.get_collectibles_by_creator({ creator_id: alice.accountId });
+
+      const newCollectibles = collectiblesOfAlice.filter(({ gate_id }) => gate_id === gateId);
 
       expect(newCollectibles.length).toBe(1);
     });
 
     it('should set a correct creator\'s id', async () => {
-      expect(collectible.creator_id).toBe(jen.accountId);
+      expect(collectible.creator_id).toBe(alice.accountId);
     });
 
     it('should set minted tokens for a new collectible to an empty array', async () => {
@@ -157,45 +153,29 @@
     let collectiblesInitial: Collectible[];
     let collectibles: Collectible[];
 
-<<<<<<< HEAD
-      const collectiblesInitial = await alice.contract.get_collectibles_by_creator({ creator_id: alice.accountId });
-
+    beforeAll(async () => {
+      const gateId = await generateId();
+
+      newGateIds = Array.from(new Array(numberOfCollectiblesToAdd), (el, i) => `${gateId}${i}`);
+
+      collectiblesInitial = await alice.contract.get_collectibles_by_creator({ creator_id: alice.accountId });
       await Promise.all(newGateIds.map((id) => addTestCollectible(alice.contract, { gate_id: id })));
-
-      const collectibles = await alice.contract.get_collectibles_by_creator({ creator_id: alice.accountId });
-=======
-    beforeAll(async () => {
-      const gateId = await generateId();
-
-      newGateIds = Array.from(new Array(numberOfCollectiblesToAdd), (el, i) => `${gateId}${i}`);
-
-      collectiblesInitial = await jen.contract.get_collectibles_by_creator({ creator_id: jen.accountId });
-      await Promise.all(newGateIds.map((id) => addTestCollectible(jen.contract, { gate_id: id })));
-      collectibles = await jen.contract.get_collectibles_by_creator({ creator_id: jen.accountId });
+      collectibles = await alice.contract.get_collectibles_by_creator({ creator_id: alice.accountId });
     });
 
     it('should return only collectibles by specified creator', () => {
-      expect(collectibles.every((collectible: Collectible) => collectible.creator_id === jen.accountId)).toBe(true);
-    });
->>>>>>> 49101230
+      expect(collectibles.every((collectible: Collectible) => collectible.creator_id === alice.accountId)).toBe(true);
+    });
 
     it('should return all collectibles by a specified creator', async () => {
       expect(collectibles).toHaveLength(numberOfCollectiblesToAdd + collectiblesInitial.length);
-<<<<<<< HEAD
-      expect(collectibles.every((collectible: Collectible) => collectible.creator_id === alice.accountId)).toBe(true);
-=======
->>>>>>> 49101230
       expect(
         newGateIds.every((id) => collectibles.some((collectible: Collectible) => collectible.gate_id === id)),
       ).toBe(true);
     });
 
     it('should return empty array if no collectibles found', async () => {
-<<<<<<< HEAD
-      const collectibles = await alice.contract.get_collectibles_by_creator({ creator_id: bob.accountId });
-=======
-      const collectiblesNonExistent = await jen.contract.get_collectibles_by_creator({ creator_id: nonExistentUserId });
->>>>>>> 49101230
+      const collectiblesNonExistent = await alice.contract.get_collectibles_by_creator({ creator_id: nonExistentUserId });
 
       expect(collectiblesNonExistent).toEqual([]);
     });
@@ -208,12 +188,8 @@
     let initialTokensOfBob: Token[];
 
     beforeAll(async () => {
-<<<<<<< HEAD
+      gateId = await generateId();
       await addTestCollectible(alice.contract, { gate_id: gateId, supply: initialSupply });
-=======
-      gateId = await generateId();
-      await addTestCollectible(jen.contract, { gate_id: gateId, supply: initialSupply });
->>>>>>> 49101230
 
       initialTokensOfBob = await bob.contract.get_tokens_by_owner({ owner_id: bob.accountId });
 
@@ -290,8 +266,8 @@
       let bobsTokenId: string;
 
       let initialTokensOfBob: Token[];
-      let initialTokensOfJen: Token[];
-      let tokensOfJen: Token[];
+      let initialTokensOfAlice: Token[];
+      let tokensOfAlice: Token[];
       let tokensOfBob: Token[];
 
       let token: Token;
@@ -300,20 +276,20 @@
         await addTestCollectible(alice.contract, { gate_id: gateId, supply: initialSupply });
         bobsTokenId = await bob.contract.claim_token({ gate_id: gateId });
 
-        initialTokensOfJen = await alice.contract.get_tokens_by_owner({ owner_id: alice.accountId });
+        initialTokensOfAlice = await alice.contract.get_tokens_by_owner({ owner_id: alice.accountId });
         initialTokensOfBob = await bob.contract.get_tokens_by_owner({ owner_id: bob.accountId });
 
         await bob.contract.transfer_token({ receiver: alice.accountId, token_id: +bobsTokenId });
 
-        tokensOfJen = await alice.contract.get_tokens_by_owner({ owner_id: alice.accountId });
+        tokensOfAlice = await alice.contract.get_tokens_by_owner({ owner_id: alice.accountId });
         tokensOfBob = await bob.contract.get_tokens_by_owner({ owner_id: bob.accountId });
 
-        [token] = tokensOfJen.filter(({ token_id }) => token_id === +bobsTokenId);
+        [token] = tokensOfAlice.filter(({ token_id }) => token_id === +bobsTokenId);
       });
 
       it('should associate token with it\'s new owner', () => {
         expect(token).not.toBeUndefined();
-        expect(initialTokensOfJen.length).toBe(tokensOfJen.length - 1);
+        expect(initialTokensOfAlice.length).toBe(tokensOfAlice.length - 1);
       });
 
       it('should disassociate token from it\'s previous owner', () => {
@@ -338,20 +314,20 @@
     });
 
     describe('errors', () => {
-      let jensTokenId: string;
+      let alicesTokenId: string;
 
       beforeAll(async () => {
-        jensTokenId = await alice.contract.claim_token({ gate_id: gateId });
+        alicesTokenId = await alice.contract.claim_token({ gate_id: gateId });
       });
 
       it('should throw when the sender and the receiver are one person', async () => {
-        await expect(alice.contract.transfer_token({ receiver: alice.accountId, token_id: +jensTokenId }))
+        await expect(alice.contract.transfer_token({ receiver: alice.accountId, token_id: +alicesTokenId }))
           .rejects
           .toThrow('Self transfers are not allowed');
       });
 
       it('should throw when the sender doesn\'t own the token', async () => {
-        await expect(bob.contract.transfer_token({ receiver: alice.accountId, token_id: +jensTokenId }))
+        await expect(bob.contract.transfer_token({ receiver: alice.accountId, token_id: +alicesTokenId }))
           .rejects
           .toThrow('Sender must own Token');
       });
@@ -362,19 +338,15 @@
     const numberOfTokensToClaim = 3;
 
     let gateId: string;
-    let initialTokensOfJen: Token[];
-    let tokensOfJen: Token[];
-
-    beforeAll(async () => {
-<<<<<<< HEAD
+    let initialTokensOfAlice: Token[];
+    let tokensOfAlice: Token[];
+
+    beforeAll(async () => {
+      gateId = await generateId();
+
       await addTestCollectible(alice.contract, { gate_id: gateId });
-=======
-      gateId = await generateId();
-
-      await addTestCollectible(jen.contract, { gate_id: gateId });
->>>>>>> 49101230
-
-      initialTokensOfJen = await alice.contract.get_tokens_by_owner({ owner_id: alice.accountId });
+
+      initialTokensOfAlice = await alice.contract.get_tokens_by_owner({ owner_id: alice.accountId });
 
       await Promise.all(
         new Array(numberOfTokensToClaim).fill(0).map(() => alice.contract.claim_token({ gate_id: gateId })),
@@ -382,27 +354,27 @@
     });
 
     it('should return all tokens claimed by a specific user', async () => {
-      tokensOfJen = await alice.contract.get_tokens_by_owner({ owner_id: alice.accountId });
-
-      expect(tokensOfJen.length).toBe(initialTokensOfJen.length + numberOfTokensToClaim);
+      tokensOfAlice = await alice.contract.get_tokens_by_owner({ owner_id: alice.accountId });
+
+      expect(tokensOfAlice.length).toBe(initialTokensOfAlice.length + numberOfTokensToClaim);
     });
 
     it('should return only tokens of a specific owner', async () => {
-      tokensOfJen = await alice.contract.get_tokens_by_owner({ owner_id: alice.accountId });
-
-      expect(tokensOfJen.every(({ owner_id }) => owner_id === alice.accountId)).toBe(true);
+      tokensOfAlice = await alice.contract.get_tokens_by_owner({ owner_id: alice.accountId });
+
+      expect(tokensOfAlice.every(({ owner_id }) => owner_id === alice.accountId)).toBe(true);
     });
 
     it('should return an empty array if a contract has no tokens', async () => {
-      tokensOfJen = await alice.contract.get_tokens_by_owner({ owner_id: alice.accountId });
+      tokensOfAlice = await alice.contract.get_tokens_by_owner({ owner_id: alice.accountId });
 
       await Promise.all(
-        tokensOfJen.map(({ token_id }) => alice.contract.transfer_token({ receiver: bob.accountId, token_id })),
+        tokensOfAlice.map(({ token_id }) => alice.contract.transfer_token({ receiver: bob.accountId, token_id })),
       );
 
-      const newTokensOfJen = await alice.contract.get_tokens_by_owner({ owner_id: alice.accountId });
-
-      expect(newTokensOfJen).toHaveLength(0);
+      const newTokensOfAlice = await alice.contract.get_tokens_by_owner({ owner_id: alice.accountId });
+
+      expect(newTokensOfAlice).toHaveLength(0);
     });
   });
 });